--- conflicted
+++ resolved
@@ -2022,12 +2022,8 @@
 			zap.Int64("schemaVersion", vars.TxnCtx.SchemaVersion),
 			zap.Uint64("txnStartTS", vars.TxnCtx.StartTS),
 			zap.String("current_db", vars.CurrentDB),
-<<<<<<< HEAD
 			zap.String("txn_mode", txnMode),
-			zap.String("sql", query+vars.GetExecuteArgumentsInfo()))
-=======
 			zap.String("sql", query+vars.PreparedParams.String()))
->>>>>>> 57dc956b
 	}
 }
 
