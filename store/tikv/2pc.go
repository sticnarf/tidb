// Copyright 2016 PingCAP, Inc.
//
// Licensed under the Apache License, Version 2.0 (the "License");
// you may not use this file except in compliance with the License.
// You may obtain a copy of the License at
//
//     http://www.apache.org/licenses/LICENSE-2.0
//
// Unless required by applicable law or agreed to in writing, software
// distributed under the License is distributed on an "AS IS" BASIS,
// See the License for the specific language governing permissions and
// limitations under the License.

package tikv

import (
	"bytes"
	"context"
	"encoding/hex"
	"math"
	"sort"
	"sync"
	"sync/atomic"
	"time"
	"unsafe"

	"github.com/opentracing/opentracing-go"
	"github.com/pingcap/errors"
	"github.com/pingcap/failpoint"
	pb "github.com/pingcap/kvproto/pkg/kvrpcpb"
	"github.com/pingcap/parser/terror"
	"github.com/pingcap/tidb/kv"
	"github.com/pingcap/tidb/metrics"
	"github.com/pingcap/tidb/sessionctx/binloginfo"
	"github.com/pingcap/tidb/store/tikv/oracle"
	"github.com/pingcap/tidb/store/tikv/tikvrpc"
	"github.com/pingcap/tidb/tablecodec"
	"github.com/pingcap/tidb/util/execdetails"
	"github.com/pingcap/tidb/util/logutil"
	"github.com/pingcap/tipb/go-binlog"
	"github.com/prometheus/client_golang/prometheus"
	"go.uber.org/zap"
)

type twoPhaseCommitAction interface {
	handleSingleBatch(*twoPhaseCommitter, *Backoffer, batchMutations) error
	tiKVTxnRegionsNumHistogram() prometheus.Observer
	String() string
}

type actionPrewrite struct{}
type actionCommit struct{}
type actionCleanup struct{}
type actionPessimisticLock struct {
	*kv.LockCtx
}
type actionPessimisticRollback struct{}

var (
	_ twoPhaseCommitAction = actionPrewrite{}
	_ twoPhaseCommitAction = actionCommit{}
	_ twoPhaseCommitAction = actionCleanup{}
	_ twoPhaseCommitAction = actionPessimisticLock{}
	_ twoPhaseCommitAction = actionPessimisticRollback{}
)

var (
	tikvSecondaryLockCleanupFailureCounterCommit   = metrics.TiKVSecondaryLockCleanupFailureCounter.WithLabelValues("commit")
	tikvSecondaryLockCleanupFailureCounterRollback = metrics.TiKVSecondaryLockCleanupFailureCounter.WithLabelValues("rollback")
	tiKVTxnHeartBeatHistogramOK                    = metrics.TiKVTxnHeartBeatHistogram.WithLabelValues("ok")
	tiKVTxnHeartBeatHistogramError                 = metrics.TiKVTxnHeartBeatHistogram.WithLabelValues("err")

	tiKVTxnRegionsNumHistogramPrewrite            = metrics.TiKVTxnRegionsNumHistogram.WithLabelValues(metricsTag("prewrite"))
	tiKVTxnRegionsNumHistogramCommit              = metrics.TiKVTxnRegionsNumHistogram.WithLabelValues(metricsTag("commit"))
	tiKVTxnRegionsNumHistogramCleanup             = metrics.TiKVTxnRegionsNumHistogram.WithLabelValues(metricsTag("cleanup"))
	tiKVTxnRegionsNumHistogramPessimisticLock     = metrics.TiKVTxnRegionsNumHistogram.WithLabelValues(metricsTag("pessimistic_lock"))
	tiKVTxnRegionsNumHistogramPessimisticRollback = metrics.TiKVTxnRegionsNumHistogram.WithLabelValues(metricsTag("pessimistic_rollback"))
)

// Global variable set by config file.
var (
	ManagedLockTTL uint64 = 20000 // 20s
)

func (actionPrewrite) String() string {
	return "prewrite"
}

func (actionPrewrite) tiKVTxnRegionsNumHistogram() prometheus.Observer {
	return tiKVTxnRegionsNumHistogramPrewrite
}

func (actionCommit) String() string {
	return "commit"
}

func (actionCommit) tiKVTxnRegionsNumHistogram() prometheus.Observer {
	return tiKVTxnRegionsNumHistogramCommit
}

func (actionCleanup) String() string {
	return "cleanup"
}

func (actionCleanup) tiKVTxnRegionsNumHistogram() prometheus.Observer {
	return tiKVTxnRegionsNumHistogramCleanup
}

func (actionPessimisticLock) String() string {
	return "pessimistic_lock"
}

func (actionPessimisticLock) tiKVTxnRegionsNumHistogram() prometheus.Observer {
	return tiKVTxnRegionsNumHistogramPessimisticLock
}

func (actionPessimisticRollback) String() string {
	return "pessimistic_rollback"
}

func (actionPessimisticRollback) tiKVTxnRegionsNumHistogram() prometheus.Observer {
	return tiKVTxnRegionsNumHistogramPessimisticRollback
}

// metricsTag returns detail tag for metrics.
func metricsTag(action string) string {
	return "2pc_" + action
}

// twoPhaseCommitter executes a two-phase commit protocol.
type twoPhaseCommitter struct {
<<<<<<< HEAD
	store     *tikvStore
	txn       *tikvTxn
	startTS   uint64
	mutations committerMutations

	lockTTL  uint64
	commitTS uint64
	priority pb.CommandPri
	connID   uint64 // connID is used for log.
	cleanWg  sync.WaitGroup
	detail   unsafe.Pointer
	txnSize  int
=======
	store            *tikvStore
	txn              *tikvTxn
	startTS          uint64
	keys             [][]byte
	mutations        map[string]*mutationEx
	lockTTL          uint64
	commitTS         uint64
	priority         pb.CommandPri
	connID           uint64 // connID is used for log.
	cleanWg          sync.WaitGroup
	detail           unsafe.Pointer
	txnSize          int
	noNeedCommitKeys map[string]struct{}
>>>>>>> a37a0ff4

	primaryKey  []byte
	forUpdateTS uint64

	mu struct {
		sync.RWMutex
		undeterminedErr error // undeterminedErr saves the rpc error we encounter when commit primary key.
		committed       bool
	}
	syncLog bool
	// For pessimistic transaction
	isPessimistic bool
	isFirstLock   bool
	// regionTxnSize stores the number of keys involved in each region
	regionTxnSize map[uint64]int
	// Used by pessimistic transaction and large transaction.
	ttlManager
}

type committerMutations struct {
	ops               []pb.Op
	keys              [][]byte
	values            [][]byte
	isPessimisticLock []bool
}

func newCommiterMutations(sizeHint int) committerMutations {
	return committerMutations{
		ops:               make([]pb.Op, 0, sizeHint),
		keys:              make([][]byte, 0, sizeHint),
		values:            make([][]byte, 0, sizeHint),
		isPessimisticLock: make([]bool, 0, sizeHint),
	}
}

func (c *committerMutations) subRange(from, to int) committerMutations {
	var res committerMutations
	res.keys = c.keys[from:to]
	if c.ops != nil {
		res.ops = c.ops[from:to]
	}
	if c.values != nil {
		res.values = c.values[from:to]
	}
	if c.isPessimisticLock != nil {
		res.isPessimisticLock = c.isPessimisticLock[from:to]
	}
	return res
}

func (c *committerMutations) push(op pb.Op, key []byte, value []byte, isPessimisticLock bool) {
	c.ops = append(c.ops, op)
	c.keys = append(c.keys, key)
	c.values = append(c.values, value)
	c.isPessimisticLock = append(c.isPessimisticLock, isPessimisticLock)
}

func (c *committerMutations) len() int {
	return len(c.keys)
}

// batchExecutor is txn controller providing rate control like utils
type batchExecutor struct {
	rateLim           int                  // concurrent worker numbers
	rateLimiter       *rateLimit           // rate limiter for concurrency control, maybe more strategies
	committer         *twoPhaseCommitter   // here maybe more different type committer in the future
	action            twoPhaseCommitAction // the work action type
	backoffer         *Backoffer           // Backoffer
	tokenWaitDuration time.Duration        // get token wait time
}

// newTwoPhaseCommitter creates a twoPhaseCommitter.
func newTwoPhaseCommitter(txn *tikvTxn, connID uint64) (*twoPhaseCommitter, error) {
	return &twoPhaseCommitter{
		store:         txn.store,
		txn:           txn,
		startTS:       txn.StartTS(),
		connID:        connID,
		regionTxnSize: map[uint64]int{},
		ttlManager: ttlManager{
			ch: make(chan struct{}),
		},
	}, nil
}

func sendTxnHeartBeat(bo *Backoffer, store *tikvStore, primary []byte, startTS, ttl uint64) (uint64, error) {
	req := tikvrpc.NewRequest(tikvrpc.CmdTxnHeartBeat, &pb.TxnHeartBeatRequest{
		PrimaryLock:   primary,
		StartVersion:  startTS,
		AdviseLockTtl: ttl,
	})
	for {
		loc, err := store.GetRegionCache().LocateKey(bo, primary)
		if err != nil {
			return 0, errors.Trace(err)
		}
		resp, err := store.SendReq(bo, req, loc.Region, readTimeoutShort)
		if err != nil {
			return 0, errors.Trace(err)
		}
		regionErr, err := resp.GetRegionError()
		if err != nil {
			return 0, errors.Trace(err)
		}
		if regionErr != nil {
			err = bo.Backoff(BoRegionMiss, errors.New(regionErr.String()))
			if err != nil {
				return 0, errors.Trace(err)
			}
			continue
		}
		if resp.Resp == nil {
			return 0, errors.Trace(ErrBodyMissing)
		}
		cmdResp := resp.Resp.(*pb.TxnHeartBeatResponse)
		if keyErr := cmdResp.GetError(); keyErr != nil {
			return 0, errors.Errorf("txn %d heartbeat fail, primary key = %v, err = %s", startTS, primary, keyErr.Abort)
		}
		return cmdResp.GetLockTtl(), nil
	}
}

func (c *twoPhaseCommitter) initKeysAndMutations() error {
	var (
<<<<<<< HEAD
		size    int
		putCnt  int
		delCnt  int
		lockCnt int
=======
		keys            [][]byte
		size            int
		putCnt          int
		delCnt          int
		lockCnt         int
		noNeedCommitKey = make(map[string]struct{})
>>>>>>> a37a0ff4
	)
	txn := c.txn
	sizeHint := len(txn.lockKeys) + txn.us.Len()
	mutations := newCommiterMutations(sizeHint)
	c.isPessimistic = txn.IsPessimistic()

	// Merge ordered lockKeys and pairs in the memBuffer into the mutations array
	sort.Slice(txn.lockKeys, func(i, j int) bool {
		return bytes.Compare(txn.lockKeys[i], txn.lockKeys[j]) < 0
	})
	lockIdx := 0
	err := txn.us.WalkBuffer(func(k kv.Key, v []byte) error {
		var (
			op                pb.Op
			key               []byte
			value             []byte
			isPessimisticLock bool
		)
		if len(v) > 0 {
			if tablecodec.IsUntouchedIndexKValue(k, v) {
				return nil
			}
			op = pb.Op_Put
			if c := txn.us.GetKeyExistErrInfo(k); c != nil {
				op = pb.Op_Insert
			}
			key = k
			value = v
			putCnt++
		} else {
<<<<<<< HEAD
			op = pb.Op_Del
			key = k
			delCnt++
=======
			var op pb.Op
			if !txn.IsPessimistic() && txn.us.GetKeyExistErrInfo(k) != nil {
				// delete-your-writes keys in optimistic txn need check not exists in prewrite-phase
				// due to `Op_CheckNotExists` doesn't prewrite lock, so mark those keys should not be used in commit-phase.
				op = pb.Op_CheckNotExists
				noNeedCommitKey[string(k)] = struct{}{}
			} else {
				// normal delete keys in optimistic txn can be delete without not exists checking
				// delete-your-writes keys in pessimistic txn can ensure must be no exists so can directly delete them
				op = pb.Op_Del
				delCnt++
			}
			mutations[string(k)] = &mutationEx{
				Mutation: pb.Mutation{
					Op:  op,
					Key: k,
				},
			}
>>>>>>> a37a0ff4
		}
		for lockIdx < len(txn.lockKeys) {
			lockKey := txn.lockKeys[lockIdx]
			ord := bytes.Compare(lockKey, k)
			if ord == 0 {
				isPessimisticLock = c.isPessimistic
				lockIdx++
				break
			} else if ord > 0 {
				break
			} else {
				mutations.push(pb.Op_Lock, lockKey, nil, c.isPessimistic)
				lockCnt++
				size += len(lockKey)
				lockIdx++
			}
		}
		mutations.push(op, key, value, isPessimisticLock)
		entrySize := len(k) + len(v)
		if entrySize > kv.TxnEntrySizeLimit {
			return kv.ErrEntryTooLarge.GenWithStackByArgs(kv.TxnEntrySizeLimit, entrySize)
		}
		size += entrySize
		return nil
	})
	if err != nil {
		return errors.Trace(err)
	}
	// add the remaining locks to mutations and keys
	for _, lockKey := range txn.lockKeys[lockIdx:] {
		mutations.push(pb.Op_Lock, lockKey, nil, c.isPessimistic)
		lockCnt++
		size += len(lockKey)
	}
	if mutations.len() == 0 {
		return nil
	}
	c.txnSize = size

	if size > int(kv.TxnTotalSizeLimit) {
		return kv.ErrTxnTooLarge.GenWithStackByArgs(size)
	}
	const logEntryCount = 10000
	const logSize = 4 * 1024 * 1024 // 4MB
	if mutations.len() > logEntryCount || size > logSize {
		tableID := tablecodec.DecodeTableID(mutations.keys[0])
		logutil.BgLogger().Info("[BIG_TXN]",
			zap.Uint64("con", c.connID),
			zap.Int64("table ID", tableID),
			zap.Int("size", size),
			zap.Int("keys", mutations.len()),
			zap.Int("puts", putCnt),
			zap.Int("dels", delCnt),
			zap.Int("locks", lockCnt),
			zap.Int("checks", len(noNeedCommitKey)),
			zap.Uint64("txnStartTS", txn.startTS))
	}

	// Sanity check for startTS.
	if txn.StartTS() == math.MaxUint64 {
		err = errors.Errorf("try to commit with invalid txnStartTS: %d", txn.StartTS())
		logutil.BgLogger().Error("commit failed",
			zap.Uint64("conn", c.connID),
			zap.Error(err))
		return errors.Trace(err)
	}

	commitDetail := &execdetails.CommitDetails{WriteSize: size, WriteKeys: mutations.len()}
	metrics.TiKVTxnWriteKVCountHistogram.Observe(float64(commitDetail.WriteKeys))
	metrics.TiKVTxnWriteSizeHistogram.Observe(float64(commitDetail.WriteSize))
<<<<<<< HEAD
=======
	c.keys = keys
	c.noNeedCommitKeys = noNeedCommitKey
>>>>>>> a37a0ff4
	c.mutations = mutations
	c.lockTTL = txnLockTTL(txn.startTime, size)
	c.priority = getTxnPriority(txn)
	c.syncLog = getTxnSyncLog(txn)
	c.setDetail(commitDetail)
	return nil
}

func (c *twoPhaseCommitter) primary() []byte {
	if len(c.primaryKey) == 0 {
		return c.mutations.keys[0]
	}
	return c.primaryKey
}

const bytesPerMiB = 1024 * 1024

func txnLockTTL(startTime time.Time, txnSize int) uint64 {
	// Increase lockTTL for large transactions.
	// The formula is `ttl = ttlFactor * sqrt(sizeInMiB)`.
	// When writeSize is less than 256KB, the base ttl is defaultTTL (3s);
	// When writeSize is 1MiB, 100MiB, or 400MiB, ttl is 6s, 60s, 120s correspondingly;
	lockTTL := defaultLockTTL
	if txnSize >= txnCommitBatchSize {
		sizeMiB := float64(txnSize) / bytesPerMiB
		lockTTL = uint64(float64(ttlFactor) * math.Sqrt(sizeMiB))
		if lockTTL < defaultLockTTL {
			lockTTL = defaultLockTTL
		}
		if lockTTL > maxLockTTL {
			lockTTL = maxLockTTL
		}
	}

	// Increase lockTTL by the transaction's read time.
	// When resolving a lock, we compare current ts and startTS+lockTTL to decide whether to clean up. If a txn
	// takes a long time to read, increasing its TTL will help to prevent it from been aborted soon after prewrite.
	elapsed := time.Since(startTime) / time.Millisecond
	return lockTTL + uint64(elapsed)
}

// doActionOnMutations groups keys into primary batch and secondary batches, if primary batch exists in the key,
// it does action on primary batch first, then on secondary batches. If action is commit, secondary batches
// is done in background goroutine.
func (c *twoPhaseCommitter) doActionOnMutations(bo *Backoffer, action twoPhaseCommitAction, mutations committerMutations) error {
	if mutations.len() == 0 {
		return nil
	}
	groups, err := c.store.regionCache.GroupSortedMutationsByRegion(bo, mutations)
	if err != nil {
		return errors.Trace(err)
	}

	action.tiKVTxnRegionsNumHistogram().Observe(float64(len(groups)))

	var batches []batchMutations
	var sizeFunc = c.keySize
	if _, ok := action.(actionPrewrite); ok {
		// Do not update regionTxnSize on retries. They are not used when building a PrewriteRequest.
		if len(bo.errors) == 0 {
			for _, group := range groups {
				c.regionTxnSize[group.region.id] = group.mutations.len()
			}
		}
		sizeFunc = c.keyValueSize
		atomic.AddInt32(&c.getDetail().PrewriteRegionNum, int32(len(groups)))
	}

	primaryIdx := -1
	for _, group := range groups {
		batches = c.appendBatchMutationsBySize(batches, group.region, group.mutations, sizeFunc, txnCommitBatchSize, &primaryIdx)
	}

	firstIsPrimary := false
	// If the batches include the primary key, put it to the first
	if primaryIdx >= 0 {
		batches[primaryIdx].isPrimary = true
		batches[0], batches[primaryIdx] = batches[primaryIdx], batches[0]
		firstIsPrimary = true
	}

	_, actionIsCommit := action.(actionCommit)
	_, actionIsCleanup := action.(actionCleanup)
	_, actionIsPessimiticLock := action.(actionPessimisticLock)
	if firstIsPrimary && (actionIsCommit || actionIsCleanup || actionIsPessimiticLock) {
		// primary should be committed/cleanup/pessimistically locked first
		err = c.doActionOnBatches(bo, action, batches[:1])
		if err != nil {
			return errors.Trace(err)
		}
		batches = batches[1:]
	}
	if actionIsCommit {
		// Commit secondary batches in background goroutine to reduce latency.
		// The backoffer instance is created outside of the goroutine to avoid
		// potential data race in unit test since `CommitMaxBackoff` will be updated
		// by test suites.
		secondaryBo := NewBackoffer(context.Background(), CommitMaxBackoff).WithVars(c.txn.vars)
		go func() {
			e := c.doActionOnBatches(secondaryBo, action, batches)
			if e != nil {
				logutil.BgLogger().Debug("2PC async doActionOnBatches",
					zap.Uint64("conn", c.connID),
					zap.Stringer("action type", action),
					zap.Error(e))
				tikvSecondaryLockCleanupFailureCounterCommit.Inc()
			}
		}()
	} else {
		err = c.doActionOnBatches(bo, action, batches)
	}
	return errors.Trace(err)
}

// doActionOnBatches does action to batches in parallel.
func (c *twoPhaseCommitter) doActionOnBatches(bo *Backoffer, action twoPhaseCommitAction, batches []batchMutations) error {
	if len(batches) == 0 {
		return nil
	}

	if len(batches) == 1 {
		e := action.handleSingleBatch(c, bo, batches[0])
		if e != nil {
			logutil.BgLogger().Debug("2PC doActionOnBatches failed",
				zap.Uint64("conn", c.connID),
				zap.Stringer("action type", action),
				zap.Error(e),
				zap.Uint64("txnStartTS", c.startTS))
		}
		return errors.Trace(e)
	}
	rateLim := len(batches)
	// Set rateLim here for the large transaction.
	// If the rate limit is too high, tikv will report service is busy.
	// If the rate limit is too low, we can't full utilize the tikv's throughput.
	// TODO: Find a self-adaptive way to control the rate limit here.
	if rateLim > 32 {
		rateLim = 32
	}
	batchExecutor := newBatchExecutor(rateLim, c, action, bo)
	err := batchExecutor.process(batches)
	return errors.Trace(err)
}

func (c *twoPhaseCommitter) keyValueSize(key, value []byte) int {
	return len(key) + len(value)
}

func (c *twoPhaseCommitter) keySize(key, value []byte) int {
	return len(key)
}

func (c *twoPhaseCommitter) buildPrewriteRequest(batch batchMutations, txnSize uint64) *tikvrpc.Request {
	m := &batch.mutations
	mutations := make([]*pb.Mutation, m.len())
	for i := range m.keys {
		mutations[i] = &pb.Mutation{
			Op:    m.ops[i],
			Key:   m.keys[i],
			Value: m.values[i],
		}
	}
	var minCommitTS uint64
	if c.forUpdateTS > 0 {
		minCommitTS = c.forUpdateTS + 1
	} else {
		minCommitTS = c.startTS + 1
	}

	failpoint.Inject("mockZeroCommitTS", func(val failpoint.Value) {
		// Should be val.(uint64) but failpoint doesn't support that.
		if tmp, ok := val.(int); ok && uint64(tmp) == c.startTS {
			minCommitTS = 0
		}
	})

	req := &pb.PrewriteRequest{
		Mutations:         mutations,
		PrimaryLock:       c.primary(),
		StartVersion:      c.startTS,
		LockTtl:           c.lockTTL,
		IsPessimisticLock: m.isPessimisticLock,
		ForUpdateTs:       c.forUpdateTS,
		TxnSize:           txnSize,
		MinCommitTs:       minCommitTS,
	}
	return tikvrpc.NewRequest(tikvrpc.CmdPrewrite, req, pb.Context{Priority: c.priority, SyncLog: c.syncLog})
}

func (actionPrewrite) handleSingleBatch(c *twoPhaseCommitter, bo *Backoffer, batch batchMutations) error {
	txnSize := uint64(c.regionTxnSize[batch.region.id])
	// When we retry because of a region miss, we don't know the transaction size. We set the transaction size here
	// to MaxUint64 to avoid unexpected "resolve lock lite".
	if len(bo.errors) > 0 {
		txnSize = math.MaxUint64
	}

	req := c.buildPrewriteRequest(batch, txnSize)
	for {
		resp, err := c.store.SendReq(bo, req, batch.region, readTimeoutShort)
		if err != nil {
			return errors.Trace(err)
		}
		regionErr, err := resp.GetRegionError()
		if err != nil {
			return errors.Trace(err)
		}
		if regionErr != nil {
			err = bo.Backoff(BoRegionMiss, errors.New(regionErr.String()))
			if err != nil {
				return errors.Trace(err)
			}
			err = c.prewriteMutations(bo, batch.mutations)
			return errors.Trace(err)
		}
		if resp.Resp == nil {
			return errors.Trace(ErrBodyMissing)
		}
		prewriteResp := resp.Resp.(*pb.PrewriteResponse)
		keyErrs := prewriteResp.GetErrors()
		if len(keyErrs) == 0 {
			if bytes.Equal(c.primary(), batch.mutations.keys[0]) {
				// After writing the primary key, if the size of the transaction is large than 4M,
				// start the ttlManager. The ttlManager will be closed in tikvTxn.Commit().
				if c.txnSize > 32*1024*1024 {
					c.run(c, nil)
				}
			}
			return nil
		}
		var locks []*Lock
		for _, keyErr := range keyErrs {
			// Check already exists error
			if alreadyExist := keyErr.GetAlreadyExist(); alreadyExist != nil {
				key := alreadyExist.GetKey()
				existErrInfo := c.txn.us.GetKeyExistErrInfo(key)
				if existErrInfo == nil {
					return errors.Errorf("conn %d, existErr for key:%s should not be nil", c.connID, key)
				}
				return existErrInfo.Err()
			}

			// Extract lock from key error
			lock, err1 := extractLockFromKeyErr(keyErr)
			if err1 != nil {
				return errors.Trace(err1)
			}
			logutil.BgLogger().Debug("prewrite encounters lock",
				zap.Uint64("conn", c.connID),
				zap.Stringer("lock", lock))
			locks = append(locks, lock)
		}
		start := time.Now()
		// Set callerStartTS to 0 so as not to update minCommitTS.
		msBeforeExpired, _, err := c.store.lockResolver.ResolveLocks(bo, 0, locks)
		if err != nil {
			return errors.Trace(err)
		}
		atomic.AddInt64(&c.getDetail().ResolveLockTime, int64(time.Since(start)))
		if msBeforeExpired > 0 {
			err = bo.BackoffWithMaxSleep(BoTxnLock, int(msBeforeExpired), errors.Errorf("2PC prewrite lockedKeys: %d", len(locks)))
			if err != nil {
				return errors.Trace(err)
			}
		}
	}
}

type ttlManagerState uint32

const (
	stateUninitialized ttlManagerState = iota
	stateRunning
	stateClosed
)

type ttlManager struct {
	state  ttlManagerState
	ch     chan struct{}
	killed *uint32
}

func (tm *ttlManager) run(c *twoPhaseCommitter, killed *uint32) {
	// Run only once.
	if !atomic.CompareAndSwapUint32((*uint32)(&tm.state), uint32(stateUninitialized), uint32(stateRunning)) {
		return
	}
	tm.killed = killed
	go tm.keepAlive(c)
}

func (tm *ttlManager) close() {
	if !atomic.CompareAndSwapUint32((*uint32)(&tm.state), uint32(stateRunning), uint32(stateClosed)) {
		return
	}
	close(tm.ch)
}

func (tm *ttlManager) keepAlive(c *twoPhaseCommitter) {
	// Ticker is set to 1/2 of the ManagedLockTTL.
	ticker := time.NewTicker(time.Duration(atomic.LoadUint64(&ManagedLockTTL)) * time.Millisecond / 2)
	defer ticker.Stop()
	for {
		select {
		case <-tm.ch:
			return
		case <-ticker.C:
			// If kill signal is received, the ttlManager should exit.
			if tm.killed != nil && atomic.LoadUint32(tm.killed) != 0 {
				return
			}
			bo := NewBackoffer(context.Background(), pessimisticLockMaxBackoff).WithVars(c.txn.vars)
			now, err := c.store.GetOracle().GetTimestamp(bo.ctx)
			if err != nil {
				err1 := bo.Backoff(BoPDRPC, err)
				if err1 != nil {
					logutil.Logger(bo.ctx).Warn("keepAlive get tso fail",
						zap.Error(err))
					return
				}
				continue
			}

			uptime := uint64(oracle.ExtractPhysical(now) - oracle.ExtractPhysical(c.startTS))
			const c10min = 10 * 60 * 1000
			if uptime > c10min {
				// Set a 10min maximum lifetime for the ttlManager, so when something goes wrong
				// the key will not be locked forever.
				logutil.Logger(bo.ctx).Info("ttlManager live up to its lifetime",
					zap.Uint64("txnStartTS", c.startTS))
				metrics.TiKVTTLLifeTimeReachCounter.Inc()
				return
			}

			newTTL := uptime + atomic.LoadUint64(&ManagedLockTTL)
			logutil.Logger(bo.ctx).Info("send TxnHeartBeat",
				zap.Uint64("startTS", c.startTS), zap.Uint64("newTTL", newTTL))
			startTime := time.Now()
			_, err = sendTxnHeartBeat(bo, c.store, c.primary(), c.startTS, newTTL)
			if err != nil {
				tiKVTxnHeartBeatHistogramError.Observe(time.Since(startTime).Seconds())
				logutil.Logger(bo.ctx).Warn("send TxnHeartBeat failed",
					zap.Error(err),
					zap.Uint64("txnStartTS", c.startTS))
				return
			}
			tiKVTxnHeartBeatHistogramOK.Observe(time.Since(startTime).Seconds())
		}
	}
}

func (action actionPessimisticLock) handleSingleBatch(c *twoPhaseCommitter, bo *Backoffer, batch batchMutations) error {
	m := &batch.mutations
	mutations := make([]*pb.Mutation, m.len())
	for i := range m.keys {
		mut := &pb.Mutation{
			Op:  pb.Op_PessimisticLock,
			Key: m.keys[i],
		}
		existErr := c.txn.us.GetKeyExistErrInfo(m.keys[i])
		if existErr != nil {
			mut.Assertion = pb.Assertion_NotExist
		}
		mutations[i] = mut
	}
	elapsed := uint64(time.Since(c.txn.startTime) / time.Millisecond)
	req := tikvrpc.NewRequest(tikvrpc.CmdPessimisticLock, &pb.PessimisticLockRequest{
		Mutations:    mutations,
		PrimaryLock:  c.primary(),
		StartVersion: c.startTS,
		ForUpdateTs:  c.forUpdateTS,
		LockTtl:      elapsed + atomic.LoadUint64(&ManagedLockTTL),
		IsFirstLock:  c.isFirstLock,
		WaitTimeout:  action.LockWaitTime,
		ReturnValues: action.ReturnValues,
	}, pb.Context{Priority: c.priority, SyncLog: c.syncLog})
	lockWaitStartTime := action.WaitStartTime
	for {
		// if lockWaitTime set, refine the request `WaitTimeout` field based on timeout limit
		if action.LockWaitTime > 0 {
			timeLeft := action.LockWaitTime - (time.Since(lockWaitStartTime)).Milliseconds()
			if timeLeft <= 0 {
				req.PessimisticLock().WaitTimeout = kv.LockNoWait
			} else {
				req.PessimisticLock().WaitTimeout = timeLeft
			}
		}
		failpoint.Inject("PessimisticLockErrWriteConflict", func() error {
			time.Sleep(300 * time.Millisecond)
			return kv.ErrWriteConflict
		})
		resp, err := c.store.SendReq(bo, req, batch.region, readTimeoutShort)
		if err != nil {
			return errors.Trace(err)
		}
		regionErr, err := resp.GetRegionError()
		if err != nil {
			return errors.Trace(err)
		}
		if regionErr != nil {
			err = bo.Backoff(BoRegionMiss, errors.New(regionErr.String()))
			if err != nil {
				return errors.Trace(err)
			}
			err = c.pessimisticLockMutations(bo, action.LockCtx, batch.mutations)
			return errors.Trace(err)
		}
		if resp.Resp == nil {
			return errors.Trace(ErrBodyMissing)
		}
		lockResp := resp.Resp.(*pb.PessimisticLockResponse)
		keyErrs := lockResp.GetErrors()
		if len(keyErrs) == 0 {
			if action.ReturnValues {
				action.ValuesLock.Lock()
				for i, mutation := range mutations {
					action.Values[string(mutation.Key)] = lockResp.Values[i]
				}
				action.ValuesLock.Unlock()
			}
			return nil
		}
		var locks []*Lock
		for _, keyErr := range keyErrs {
			// Check already exists error
			if alreadyExist := keyErr.GetAlreadyExist(); alreadyExist != nil {
				key := alreadyExist.GetKey()
				existErrInfo := c.txn.us.GetKeyExistErrInfo(key)
				if existErrInfo == nil {
					return errors.Errorf("conn %d, existErr for key:%s should not be nil", c.connID, key)
				}
				return existErrInfo.Err()
			}
			if deadlock := keyErr.Deadlock; deadlock != nil {
				return &ErrDeadlock{Deadlock: deadlock}
			}

			// Extract lock from key error
			lock, err1 := extractLockFromKeyErr(keyErr)
			if err1 != nil {
				return errors.Trace(err1)
			}
			locks = append(locks, lock)
		}
		// Because we already waited on tikv, no need to Backoff here.
		// tikv default will wait 3s(also the maximum wait value) when lock error occurs
		msBeforeTxnExpired, _, err := c.store.lockResolver.ResolveLocks(bo, 0, locks)
		if err != nil {
			return errors.Trace(err)
		}

		// If msBeforeTxnExpired is not zero, it means there are still locks blocking us acquiring
		// the pessimistic lock. We should return acquire fail with nowait set or timeout error if necessary.
		if msBeforeTxnExpired > 0 {
			if action.LockWaitTime == kv.LockNoWait {
				return ErrLockAcquireFailAndNoWaitSet
			} else if action.LockWaitTime == kv.LockAlwaysWait {
				// do nothing but keep wait
			} else {
				// the lockWaitTime is set, we should return wait timeout if we are still blocked by a lock
				if time.Since(lockWaitStartTime).Milliseconds() >= action.LockWaitTime {
					return errors.Trace(ErrLockWaitTimeout)
				}
			}
			if action.LockCtx.PessimisticLockWaited != nil {
				atomic.StoreInt32(action.LockCtx.PessimisticLockWaited, 1)
			}
		}

		// Handle the killed flag when waiting for the pessimistic lock.
		// When a txn runs into LockKeys() and backoff here, it has no chance to call
		// executor.Next() and check the killed flag.
		if action.Killed != nil {
			// Do not reset the killed flag here!
			// actionPessimisticLock runs on each region parallelly, we have to consider that
			// the error may be dropped.
			if atomic.LoadUint32(action.Killed) == 1 {
				return errors.Trace(ErrQueryInterrupted)
			}
		}
	}
}

func (actionPessimisticRollback) handleSingleBatch(c *twoPhaseCommitter, bo *Backoffer, batch batchMutations) error {
	req := tikvrpc.NewRequest(tikvrpc.CmdPessimisticRollback, &pb.PessimisticRollbackRequest{
		StartVersion: c.startTS,
		ForUpdateTs:  c.forUpdateTS,
		Keys:         batch.mutations.keys,
	})
	resp, err := c.store.SendReq(bo, req, batch.region, readTimeoutShort)
	if err != nil {
		return errors.Trace(err)
	}
	regionErr, err := resp.GetRegionError()
	if err != nil {
		return errors.Trace(err)
	}
	if regionErr != nil {
		err = bo.Backoff(BoRegionMiss, errors.New(regionErr.String()))
		if err != nil {
			return errors.Trace(err)
		}
		err = c.pessimisticRollbackMutations(bo, batch.mutations)
		return errors.Trace(err)
	}
	return nil
}

func getTxnPriority(txn *tikvTxn) pb.CommandPri {
	if pri := txn.us.GetOption(kv.Priority); pri != nil {
		return kvPriorityToCommandPri(pri.(int))
	}
	return pb.CommandPri_Normal
}

func getTxnSyncLog(txn *tikvTxn) bool {
	if syncOption := txn.us.GetOption(kv.SyncLog); syncOption != nil {
		return syncOption.(bool)
	}
	return false
}

func kvPriorityToCommandPri(pri int) pb.CommandPri {
	switch pri {
	case kv.PriorityLow:
		return pb.CommandPri_Low
	case kv.PriorityHigh:
		return pb.CommandPri_High
	default:
		return pb.CommandPri_Normal
	}
}

func (c *twoPhaseCommitter) setDetail(d *execdetails.CommitDetails) {
	atomic.StorePointer(&c.detail, unsafe.Pointer(d))
}

func (c *twoPhaseCommitter) getDetail() *execdetails.CommitDetails {
	return (*execdetails.CommitDetails)(atomic.LoadPointer(&c.detail))
}

func (c *twoPhaseCommitter) setUndeterminedErr(err error) {
	c.mu.Lock()
	defer c.mu.Unlock()
	c.mu.undeterminedErr = err
}

func (c *twoPhaseCommitter) getUndeterminedErr() error {
	c.mu.RLock()
	defer c.mu.RUnlock()
	return c.mu.undeterminedErr
}

func (actionCommit) handleSingleBatch(c *twoPhaseCommitter, bo *Backoffer, batch batchMutations) error {
	req := tikvrpc.NewRequest(tikvrpc.CmdCommit, &pb.CommitRequest{
		StartVersion:  c.startTS,
		Keys:          batch.mutations.keys,
		CommitVersion: c.commitTS,
	}, pb.Context{Priority: c.priority, SyncLog: c.syncLog})

	sender := NewRegionRequestSender(c.store.regionCache, c.store.client)
	resp, err := sender.SendReq(bo, req, batch.region, readTimeoutShort)

	// If we fail to receive response for the request that commits primary key, it will be undetermined whether this
	// transaction has been successfully committed.
	// Under this circumstance,  we can not declare the commit is complete (may lead to data lost), nor can we throw
	// an error (may lead to the duplicated key error when upper level restarts the transaction). Currently the best
	// solution is to populate this error and let upper layer drop the connection to the corresponding mysql client.
	if batch.isPrimary && sender.rpcError != nil {
		c.setUndeterminedErr(errors.Trace(sender.rpcError))
	}

	if err != nil {
		return errors.Trace(err)
	}
	regionErr, err := resp.GetRegionError()
	if err != nil {
		return errors.Trace(err)
	}
	if regionErr != nil {
		err = bo.Backoff(BoRegionMiss, errors.New(regionErr.String()))
		if err != nil {
			return errors.Trace(err)
		}
		// re-split keys and commit again.
		err = c.commitMutations(bo, batch.mutations)
		return errors.Trace(err)
	}
	if resp.Resp == nil {
		return errors.Trace(ErrBodyMissing)
	}
	commitResp := resp.Resp.(*pb.CommitResponse)
	// Here we can make sure tikv has processed the commit primary key request. So
	// we can clean undetermined error.
	if batch.isPrimary {
		c.setUndeterminedErr(nil)
	}
	if keyErr := commitResp.GetError(); keyErr != nil {
		if rejected := keyErr.GetCommitTsExpired(); rejected != nil {
			logutil.Logger(bo.ctx).Info("2PC commitTS rejected by TiKV, retry with a newer commitTS",
				zap.Uint64("txnStartTS", c.startTS),
				zap.Stringer("info", logutil.Hex(rejected)))

			// Update commit ts and retry.
			commitTS, err := c.store.getTimestampWithRetry(bo)
			if err != nil {
				logutil.Logger(bo.ctx).Warn("2PC get commitTS failed",
					zap.Error(err),
					zap.Uint64("txnStartTS", c.startTS))
				return errors.Trace(err)
			}

			c.mu.Lock()
			c.commitTS = commitTS
			c.mu.Unlock()
			return c.commitMutations(bo, batch.mutations)
		}

		c.mu.RLock()
		defer c.mu.RUnlock()
		err = extractKeyErr(keyErr)
		if c.mu.committed {
			// No secondary key could be rolled back after it's primary key is committed.
			// There must be a serious bug somewhere.
			hexBatchKeys := func(keys [][]byte) []string {
				var res []string
				for _, k := range keys {
					res = append(res, hex.EncodeToString(k))
				}
				return res
			}
			logutil.Logger(bo.ctx).Error("2PC failed commit key after primary key committed",
				zap.Error(err),
				zap.Uint64("txnStartTS", c.startTS),
				zap.Uint64("commitTS", c.commitTS),
				zap.Strings("keys", hexBatchKeys(batch.mutations.keys)))
			return errors.Trace(err)
		}
		// The transaction maybe rolled back by concurrent transactions.
		logutil.Logger(bo.ctx).Debug("2PC failed commit primary key",
			zap.Error(err),
			zap.Uint64("txnStartTS", c.startTS))
		return err
	}

	c.mu.Lock()
	defer c.mu.Unlock()
	// Group that contains primary key is always the first.
	// We mark transaction's status committed when we receive the first success response.
	c.mu.committed = true
	return nil
}

func (actionCleanup) handleSingleBatch(c *twoPhaseCommitter, bo *Backoffer, batch batchMutations) error {
	req := tikvrpc.NewRequest(tikvrpc.CmdBatchRollback, &pb.BatchRollbackRequest{
		Keys:         batch.mutations.keys,
		StartVersion: c.startTS,
	}, pb.Context{Priority: c.priority, SyncLog: c.syncLog})
	resp, err := c.store.SendReq(bo, req, batch.region, readTimeoutShort)
	if err != nil {
		return errors.Trace(err)
	}
	regionErr, err := resp.GetRegionError()
	if err != nil {
		return errors.Trace(err)
	}
	if regionErr != nil {
		err = bo.Backoff(BoRegionMiss, errors.New(regionErr.String()))
		if err != nil {
			return errors.Trace(err)
		}
		err = c.cleanupMutations(bo, batch.mutations)
		return errors.Trace(err)
	}
	if keyErr := resp.Resp.(*pb.BatchRollbackResponse).GetError(); keyErr != nil {
		err = errors.Errorf("conn %d 2PC cleanup failed: %s", c.connID, keyErr)
		logutil.BgLogger().Debug("2PC failed cleanup key",
			zap.Error(err),
			zap.Uint64("txnStartTS", c.startTS))
		return errors.Trace(err)
	}
	return nil
}

func (c *twoPhaseCommitter) prewriteMutations(bo *Backoffer, mutations committerMutations) error {
	if span := opentracing.SpanFromContext(bo.ctx); span != nil && span.Tracer() != nil {
		span1 := span.Tracer().StartSpan("twoPhaseCommitter.prewriteMutations", opentracing.ChildOf(span.Context()))
		defer span1.Finish()
		bo.ctx = opentracing.ContextWithSpan(bo.ctx, span1)
	}

	return c.doActionOnMutations(bo, actionPrewrite{}, mutations)
}

func (c *twoPhaseCommitter) commitMutations(bo *Backoffer, mutations committerMutations) error {
	if span := opentracing.SpanFromContext(bo.ctx); span != nil && span.Tracer() != nil {
		span1 := span.Tracer().StartSpan("twoPhaseCommitter.commitMutations", opentracing.ChildOf(span.Context()))
		defer span1.Finish()
		bo.ctx = opentracing.ContextWithSpan(bo.ctx, span1)
	}

	return c.doActionOnMutations(bo, actionCommit{}, mutations)
}

func (c *twoPhaseCommitter) cleanupMutations(bo *Backoffer, mutations committerMutations) error {
	return c.doActionOnMutations(bo, actionCleanup{}, mutations)
}

func (c *twoPhaseCommitter) pessimisticLockMutations(bo *Backoffer, lockCtx *kv.LockCtx, mutations committerMutations) error {
	return c.doActionOnMutations(bo, actionPessimisticLock{lockCtx}, mutations)
}

func (c *twoPhaseCommitter) pessimisticRollbackMutations(bo *Backoffer, mutations committerMutations) error {
	return c.doActionOnMutations(bo, actionPessimisticRollback{}, mutations)
}

// execute executes the two-phase commit protocol.
func (c *twoPhaseCommitter) execute(ctx context.Context) (err error) {
	var binlogSkipped bool
	defer func() {
		// Always clean up all written keys if the txn does not commit.
		c.mu.RLock()
		committed := c.mu.committed
		undetermined := c.mu.undeterminedErr != nil
		c.mu.RUnlock()
		if !committed && !undetermined {
			c.cleanWg.Add(1)
			go func() {
				cleanupKeysCtx := context.WithValue(context.Background(), txnStartKey, ctx.Value(txnStartKey))
				err := c.cleanupMutations(NewBackoffer(cleanupKeysCtx, cleanupMaxBackoff).WithVars(c.txn.vars), c.mutations)
				if err != nil {
					tikvSecondaryLockCleanupFailureCounterRollback.Inc()
					logutil.Logger(ctx).Info("2PC cleanup failed",
						zap.Error(err),
						zap.Uint64("txnStartTS", c.startTS))
				} else {
					logutil.Logger(ctx).Info("2PC clean up done",
						zap.Uint64("txnStartTS", c.startTS))
				}
				c.cleanWg.Done()
			}()
		}
		c.txn.commitTS = c.commitTS
		if binlogSkipped {
			binloginfo.RemoveOneSkippedCommitter()
		} else {
			if err != nil {
				c.writeFinishBinlog(ctx, binlog.BinlogType_Rollback, 0)
			} else {
				c.writeFinishBinlog(ctx, binlog.BinlogType_Commit, int64(c.commitTS))
			}
		}
	}()

	binlogPrewriteStart := time.Now()
	binlogChan := c.prewriteBinlog(ctx)
	prewriteBo := NewBackoffer(ctx, PrewriteMaxBackoff).WithVars(c.txn.vars)
	start := time.Now()
	err = c.prewriteMutations(prewriteBo, c.mutations)
	commitDetail := c.getDetail()
	commitDetail.PrewriteTime = time.Since(start)
	if prewriteBo.totalSleep > 0 {
		atomic.AddInt64(&commitDetail.CommitBackoffTime, int64(prewriteBo.totalSleep)*int64(time.Millisecond))
		commitDetail.Mu.Lock()
		commitDetail.Mu.BackoffTypes = append(commitDetail.Mu.BackoffTypes, prewriteBo.types...)
		commitDetail.Mu.Unlock()
	}
	if binlogChan != nil {
		binlogWriteResult := <-binlogChan
		if binlogWriteResult != nil {
			binlogSkipped = binlogWriteResult.Skipped()
			binlogErr := binlogWriteResult.GetError()
			if binlogErr != nil {
				return binlogErr
			}
		}
	}
	commitDetail.BinlogPrewriteTime = time.Since(binlogPrewriteStart)
	if err != nil {
		logutil.Logger(ctx).Debug("2PC failed on prewrite",
			zap.Error(err),
			zap.Uint64("txnStartTS", c.startTS))
		return errors.Trace(err)
	}

	// strip check_not_exists keys that no need to commit.
	c.stripNoNeedCommitKeys()

	start = time.Now()
	logutil.Event(ctx, "start get commit ts")
	commitTS, err := c.store.getTimestampWithRetry(NewBackoffer(ctx, tsoMaxBackoff).WithVars(c.txn.vars))
	if err != nil {
		logutil.Logger(ctx).Warn("2PC get commitTS failed",
			zap.Error(err),
			zap.Uint64("txnStartTS", c.startTS))
		return errors.Trace(err)
	}
	commitDetail.GetCommitTsTime = time.Since(start)
	logutil.Event(ctx, "finish get commit ts")
	logutil.SetTag(ctx, "commitTs", commitTS)

	// check commitTS
	if commitTS <= c.startTS {
		err = errors.Errorf("conn %d Invalid transaction tso with txnStartTS=%v while txnCommitTS=%v",
			c.connID, c.startTS, commitTS)
		logutil.BgLogger().Error("invalid transaction", zap.Error(err))
		return errors.Trace(err)
	}
	c.commitTS = commitTS
	if err = c.checkSchemaValid(); err != nil {
		return errors.Trace(err)
	}

	if c.store.oracle.IsExpired(c.startTS, kv.MaxTxnTimeUse) {
		err = errors.Errorf("conn %d txn takes too much time, txnStartTS: %d, comm: %d",
			c.connID, c.startTS, c.commitTS)
		return err
	}

	start = time.Now()
	commitBo := NewBackoffer(ctx, CommitMaxBackoff).WithVars(c.txn.vars)
	err = c.commitMutations(commitBo, c.mutations)
	commitDetail.CommitTime = time.Since(start)
	if commitBo.totalSleep > 0 {
		atomic.AddInt64(&commitDetail.CommitBackoffTime, int64(commitBo.totalSleep)*int64(time.Millisecond))
		commitDetail.Mu.Lock()
		commitDetail.Mu.BackoffTypes = append(commitDetail.Mu.BackoffTypes, commitBo.types...)
		commitDetail.Mu.Unlock()
	}
	if err != nil {
		if undeterminedErr := c.getUndeterminedErr(); undeterminedErr != nil {
			logutil.Logger(ctx).Error("2PC commit result undetermined",
				zap.Error(err),
				zap.NamedError("rpcErr", undeterminedErr),
				zap.Uint64("txnStartTS", c.startTS))
			err = errors.Trace(terror.ErrResultUndetermined)
		}
		if !c.mu.committed {
			logutil.Logger(ctx).Debug("2PC failed on commit",
				zap.Error(err),
				zap.Uint64("txnStartTS", c.startTS))
			return errors.Trace(err)
		}
		logutil.Logger(ctx).Debug("got some exceptions, but 2PC was still successful",
			zap.Error(err),
			zap.Uint64("txnStartTS", c.startTS))
	}
	return nil
}

func (c *twoPhaseCommitter) stripNoNeedCommitKeys() {
	if len(c.noNeedCommitKeys) == 0 {
		return
	}
	var i int
	for _, k := range c.keys {
		if _, ck := c.noNeedCommitKeys[string(k)]; ck {
			continue
		}
		c.keys[i] = k
		i++
	}
	c.keys = c.keys[:i]
}

type schemaLeaseChecker interface {
	Check(txnTS uint64) error
}

func (c *twoPhaseCommitter) checkSchemaValid() error {
	checker, ok := c.txn.us.GetOption(kv.SchemaChecker).(schemaLeaseChecker)
	if ok {
		err := checker.Check(c.commitTS)
		if err != nil {
			return errors.Trace(err)
		}
	}
	return nil
}

func (c *twoPhaseCommitter) prewriteBinlog(ctx context.Context) chan *binloginfo.WriteResult {
	if !c.shouldWriteBinlog() {
		return nil
	}
	ch := make(chan *binloginfo.WriteResult, 1)
	go func() {
		logutil.Eventf(ctx, "start prewrite binlog")
		binInfo := c.txn.us.GetOption(kv.BinlogInfo).(*binloginfo.BinlogInfo)
		bin := binInfo.Data
		bin.StartTs = int64(c.startTS)
		if bin.Tp == binlog.BinlogType_Prewrite {
			bin.PrewriteKey = c.primary()
		}
		wr := binInfo.WriteBinlog(c.store.clusterID)
		if wr.Skipped() {
			binInfo.Data.PrewriteValue = nil
			binloginfo.AddOneSkippedCommitter()
		}
		logutil.Eventf(ctx, "finish prewrite binlog")
		ch <- wr
	}()
	return ch
}

func (c *twoPhaseCommitter) writeFinishBinlog(ctx context.Context, tp binlog.BinlogType, commitTS int64) {
	if !c.shouldWriteBinlog() {
		return
	}
	binInfo := c.txn.us.GetOption(kv.BinlogInfo).(*binloginfo.BinlogInfo)
	binInfo.Data.Tp = tp
	binInfo.Data.CommitTs = commitTS
	binInfo.Data.PrewriteValue = nil
	go func() {
		logutil.Eventf(ctx, "start write finish binlog")
		binlogWriteResult := binInfo.WriteBinlog(c.store.clusterID)
		err := binlogWriteResult.GetError()
		if err != nil {
			logutil.BgLogger().Error("failed to write binlog",
				zap.Error(err))
		}
		logutil.Eventf(ctx, "finish write finish binlog")
	}()
}

func (c *twoPhaseCommitter) shouldWriteBinlog() bool {
	return c.txn.us.GetOption(kv.BinlogInfo) != nil
}

// TiKV recommends each RPC packet should be less than ~1MB. We keep each packet's
// Key+Value size below 16KB.
const txnCommitBatchSize = 16 * 1024

type batchMutations struct {
	region    RegionVerID
	mutations committerMutations
	isPrimary bool
}

// appendBatchMutationsBySize appends mutations to b. It may split the keys to make
// sure each batch's size does not exceed the limit.
func (c *twoPhaseCommitter) appendBatchMutationsBySize(b []batchMutations, region RegionVerID, mutations committerMutations, sizeFn func(k, v []byte) int, limit int, primaryIdx *int) []batchMutations {
	var start, end int
	for start = 0; start < mutations.len(); start = end {
		var size int
		for end = start; end < mutations.len() && size < limit; end++ {
			var k, v []byte
			k = mutations.keys[end]
			if end < len(mutations.values) {
				v = mutations.values[end]
			}
			size += sizeFn(k, v)
			if *primaryIdx < 0 && bytes.Equal(k, c.primary()) {
				*primaryIdx = len(b)
			}
		}
		b = append(b, batchMutations{
			region:    region,
			mutations: mutations.subRange(start, end),
		})
	}
	return b
}

// newBatchExecutor create processor to handle concurrent batch works(prewrite/commit etc)
func newBatchExecutor(rateLimit int, committer *twoPhaseCommitter,
	action twoPhaseCommitAction, backoffer *Backoffer) *batchExecutor {
	return &batchExecutor{rateLimit, nil, committer,
		action, backoffer, time.Duration(1 * time.Millisecond)}
}

// initUtils do initialize batchExecutor related policies like rateLimit util
func (batchExe *batchExecutor) initUtils() error {
	// init rateLimiter by injected rate limit number
	batchExe.rateLimiter = newRateLimit(batchExe.rateLim)
	return nil
}

// startWork concurrently do the work for each batch considering rate limit
func (batchExe *batchExecutor) startWorker(exitCh chan struct{}, ch chan error, batches []batchMutations) {
	for idx, batch1 := range batches {
		waitStart := time.Now()
		if exit := batchExe.rateLimiter.getToken(exitCh); !exit {
			batchExe.tokenWaitDuration += time.Since(waitStart)
			batch := batch1
			go func() {
				defer batchExe.rateLimiter.putToken()
				var singleBatchBackoffer *Backoffer
				if _, ok := batchExe.action.(actionCommit); ok {
					// Because the secondary batches of the commit actions are implemented to be
					// committed asynchronously in background goroutines, we should not
					// fork a child context and call cancel() while the foreground goroutine exits.
					// Otherwise the background goroutines will be canceled execeptionally.
					// Here we makes a new clone of the original backoffer for this goroutine
					// exclusively to avoid the data race when using the same backoffer
					// in concurrent goroutines.
					singleBatchBackoffer = batchExe.backoffer.Clone()
				} else {
					var singleBatchCancel context.CancelFunc
					singleBatchBackoffer, singleBatchCancel = batchExe.backoffer.Fork()
					defer singleBatchCancel()
				}
				beforeSleep := singleBatchBackoffer.totalSleep
				ch <- batchExe.action.handleSingleBatch(batchExe.committer, singleBatchBackoffer, batch)
				commitDetail := batchExe.committer.getDetail()
				if commitDetail != nil { // lock operations of pessimistic-txn will let commitDetail be nil
					if delta := singleBatchBackoffer.totalSleep - beforeSleep; delta > 0 {
						atomic.AddInt64(&commitDetail.CommitBackoffTime, int64(singleBatchBackoffer.totalSleep-beforeSleep)*int64(time.Millisecond))
						commitDetail.Mu.Lock()
						commitDetail.Mu.BackoffTypes = append(commitDetail.Mu.BackoffTypes, singleBatchBackoffer.types...)
						commitDetail.Mu.Unlock()
					}
				}
			}()
		} else {
			logutil.Logger(batchExe.backoffer.ctx).Info("break startWorker",
				zap.Stringer("action", batchExe.action), zap.Int("batch size", len(batches)),
				zap.Int("index", idx))
			break
		}
	}
}

// process will start worker routine and collect results
func (batchExe *batchExecutor) process(batches []batchMutations) error {
	var err error
	err = batchExe.initUtils()
	if err != nil {
		logutil.Logger(batchExe.backoffer.ctx).Error("batchExecutor initUtils failed", zap.Error(err))
		return err
	}

	// For prewrite, stop sending other requests after receiving first error.
	backoffer := batchExe.backoffer
	var cancel context.CancelFunc
	if _, ok := batchExe.action.(actionPrewrite); ok {
		backoffer, cancel = batchExe.backoffer.Fork()
		defer cancel()
	}
	// concurrently do the work for each batch.
	ch := make(chan error, len(batches))
	exitCh := make(chan struct{})
	go batchExe.startWorker(exitCh, ch, batches)
	// check results
	for i := 0; i < len(batches); i++ {
		if e := <-ch; e != nil {
			logutil.Logger(backoffer.ctx).Debug("2PC doActionOnBatch failed",
				zap.Uint64("conn", batchExe.committer.connID),
				zap.Stringer("action type", batchExe.action),
				zap.Error(e),
				zap.Uint64("txnStartTS", batchExe.committer.startTS))
			// Cancel other requests and return the first error.
			if cancel != nil {
				logutil.Logger(backoffer.ctx).Debug("2PC doActionOnBatch to cancel other actions",
					zap.Uint64("conn", batchExe.committer.connID),
					zap.Stringer("action type", batchExe.action),
					zap.Uint64("txnStartTS", batchExe.committer.startTS))
				cancel()
			}
			if err == nil {
				err = e
			}
		}
	}
	close(exitCh)
	metrics.TiKVTokenWaitDuration.Observe(float64(batchExe.tokenWaitDuration))
	return err
}<|MERGE_RESOLUTION|>--- conflicted
+++ resolved
@@ -129,25 +129,10 @@
 
 // twoPhaseCommitter executes a two-phase commit protocol.
 type twoPhaseCommitter struct {
-<<<<<<< HEAD
-	store     *tikvStore
-	txn       *tikvTxn
-	startTS   uint64
-	mutations committerMutations
-
-	lockTTL  uint64
-	commitTS uint64
-	priority pb.CommandPri
-	connID   uint64 // connID is used for log.
-	cleanWg  sync.WaitGroup
-	detail   unsafe.Pointer
-	txnSize  int
-=======
 	store            *tikvStore
 	txn              *tikvTxn
 	startTS          uint64
-	keys             [][]byte
-	mutations        map[string]*mutationEx
+	mutations        committerMutations
 	lockTTL          uint64
 	commitTS         uint64
 	priority         pb.CommandPri
@@ -156,7 +141,6 @@
 	detail           unsafe.Pointer
 	txnSize          int
 	noNeedCommitKeys map[string]struct{}
->>>>>>> a37a0ff4
 
 	primaryKey  []byte
 	forUpdateTS uint64
@@ -281,19 +265,11 @@
 
 func (c *twoPhaseCommitter) initKeysAndMutations() error {
 	var (
-<<<<<<< HEAD
-		size    int
-		putCnt  int
-		delCnt  int
-		lockCnt int
-=======
-		keys            [][]byte
 		size            int
 		putCnt          int
 		delCnt          int
 		lockCnt         int
 		noNeedCommitKey = make(map[string]struct{})
->>>>>>> a37a0ff4
 	)
 	txn := c.txn
 	sizeHint := len(txn.lockKeys) + txn.us.Len()
@@ -324,12 +300,6 @@
 			value = v
 			putCnt++
 		} else {
-<<<<<<< HEAD
-			op = pb.Op_Del
-			key = k
-			delCnt++
-=======
-			var op pb.Op
 			if !txn.IsPessimistic() && txn.us.GetKeyExistErrInfo(k) != nil {
 				// delete-your-writes keys in optimistic txn need check not exists in prewrite-phase
 				// due to `Op_CheckNotExists` doesn't prewrite lock, so mark those keys should not be used in commit-phase.
@@ -341,13 +311,6 @@
 				op = pb.Op_Del
 				delCnt++
 			}
-			mutations[string(k)] = &mutationEx{
-				Mutation: pb.Mutation{
-					Op:  op,
-					Key: k,
-				},
-			}
->>>>>>> a37a0ff4
 		}
 		for lockIdx < len(txn.lockKeys) {
 			lockKey := txn.lockKeys[lockIdx]
@@ -418,11 +381,7 @@
 	commitDetail := &execdetails.CommitDetails{WriteSize: size, WriteKeys: mutations.len()}
 	metrics.TiKVTxnWriteKVCountHistogram.Observe(float64(commitDetail.WriteKeys))
 	metrics.TiKVTxnWriteSizeHistogram.Observe(float64(commitDetail.WriteSize))
-<<<<<<< HEAD
-=======
-	c.keys = keys
 	c.noNeedCommitKeys = noNeedCommitKey
->>>>>>> a37a0ff4
 	c.mutations = mutations
 	c.lockTTL = txnLockTTL(txn.startTime, size)
 	c.priority = getTxnPriority(txn)
@@ -1277,15 +1236,26 @@
 	if len(c.noNeedCommitKeys) == 0 {
 		return
 	}
-	var i int
-	for _, k := range c.keys {
-		if _, ck := c.noNeedCommitKeys[string(k)]; ck {
+	m := &c.mutations
+	var newIdx int
+	for oldIdx := range m.keys {
+		key := m.keys[oldIdx]
+		if _, ck := c.noNeedCommitKeys[string(key)]; ck {
 			continue
 		}
-		c.keys[i] = k
-		i++
-	}
-	c.keys = c.keys[:i]
+		m.keys[newIdx] = key
+		if m.ops != nil {
+			m.ops[newIdx] = m.ops[oldIdx]
+		}
+		if m.values != nil {
+			m.values[newIdx] = m.values[oldIdx]
+		}
+		if m.isPessimisticLock != nil {
+			m.isPessimisticLock[newIdx] = m.isPessimisticLock[oldIdx]
+		}
+		newIdx++
+	}
+	c.mutations = m.subRange(0, newIdx)
 }
 
 type schemaLeaseChecker interface {
