--- conflicted
+++ resolved
@@ -88,16 +88,8 @@
 	case tikvrpc.CmdGet:
 		resp.Resp, err = c.usSvr.KvGet(ctx, req.Get())
 	case tikvrpc.CmdScan:
-<<<<<<< HEAD
-		resp.Resp, err = c.usSvr.KvScan(ctx, req.Scan())
-	case tikvrpc.CmdPrewrite:
-		r := req.Prewrite()
-
-		failpoint.Inject("rpcPrewriteResult", func(val failpoint.Value) {
-=======
 		kvScanReq := req.Scan()
 		failpoint.Inject("rpcScanResult", func(val failpoint.Value) {
->>>>>>> 67f9a243
 			switch val.(string) {
 			case "keyError":
 				failpoint.Return(&tikvrpc.Response{
@@ -112,19 +104,13 @@
 						},
 					}},
 				}, nil)
-			case "commitTsTooLarge":
-				if r.UseAsyncCommit || r.TryOnePc {
-					failpoint.Return(&tikvrpc.Response{
-						Resp: &kvrpcpb.PrewriteResponse{Errors: []*kvrpcpb.KeyError{{CommitTsTooLarge: &kvrpcpb.CommitTsTooLarge{CommitTs: 1 << 63}}}},
-					}, nil)
-				}
-			}
-		})
-
-<<<<<<< HEAD
-=======
+			}
+		})
+
 		resp.Resp, err = c.usSvr.KvScan(ctx, kvScanReq)
 	case tikvrpc.CmdPrewrite:
+		r := req.Prewrite()
+
 		failpoint.Inject("rpcPrewriteResult", func(val failpoint.Value) {
 			if val != nil {
 				switch val.(string) {
@@ -136,12 +122,16 @@
 					failpoint.Return(&tikvrpc.Response{
 						Resp: &kvrpcpb.PrewriteResponse{Errors: []*kvrpcpb.KeyError{{Conflict: &kvrpcpb.WriteConflict{}}}},
 					}, nil)
+				case "commitTsTooLarge":
+					if r.UseAsyncCommit || r.TryOnePc {
+						failpoint.Return(&tikvrpc.Response{
+							Resp: &kvrpcpb.PrewriteResponse{Errors: []*kvrpcpb.KeyError{{CommitTsTooLarge: &kvrpcpb.CommitTsTooLarge{CommitTs: 1 << 63}}}},
+						}, nil)
+					}
 				}
 			}
 		})
 
-		r := req.Prewrite()
->>>>>>> 67f9a243
 		c.cluster.handleDelay(r.StartVersion, r.Context.RegionId)
 		resp.Resp, err = c.usSvr.KvPrewrite(ctx, r)
 
